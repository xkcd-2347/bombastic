apiVersion: v1
kind: Template
metadata:
  name: trustification
objects:
  - apiVersion: v1
    kind: ConfigMap
    metadata:
      name: guac-cm
      labels:
        app.kubernetes.io/name: guac-cm
        app.kubernetes.io/component: cm
        app.kubernetes.io/part-of: trustification
    data:
      guac.yaml: '# CSub setup

        csub-addr: "guac-collectsub.${K8S_NAMESPACE}.svc.cluster.local:2782"

        csub-listen-port: 2782


        # GQL setup

        gql-backend: inmem

        gql-listen-port: 8080

        gql-debug: false

        gql-test-data: false

        gql-addr: http://guac-graphql.${K8S_NAMESPACE}.svc:8080/query


        # Collector behavior

        service-poll: false

        use-csub: true

        '
  - kind: PersistentVolumeClaim
    apiVersion: v1
    metadata:
      name: bombastic-walker-state
      labels:
        app.kubernetes.io/name: bombastic-walker-state
        app.kubernetes.io/component: walker
        app.kubernetes.io/part-of: trustification
    spec:
      accessModes:
        - ReadWriteOnce
      resources:
        requests:
          storage: 1Mi
  - kind: PersistentVolumeClaim
    apiVersion: v1
    metadata:
      name: collectorist-storage
      labels:
        app.kubernetes.io/name: collectorist-api
        app.kubernetes.io/component: api
        app.kubernetes.io/part-of: trustification
    spec:
      accessModes:
        - ReadWriteOnce
      resources:
        requests:
          storage: 1Gi
  - kind: PersistentVolumeClaim
    apiVersion: v1
    metadata:
      name: v11y-storage
      labels:
        app.kubernetes.io/name: v11y-api
        app.kubernetes.io/component: api
        app.kubernetes.io/part-of: trustification
    spec:
      accessModes:
        - ReadWriteOnce
      resources:
        requests:
          storage: 1Gi
  - kind: PersistentVolumeClaim
    apiVersion: v1
    metadata:
      name: v11y-cvelist
      labels:
        app.kubernetes.io/name: v11y-cvelist
        app.kubernetes.io/component: walker
        app.kubernetes.io/part-of: trustification
    spec:
      accessModes:
        - ReadWriteOnce
      resources:
        requests:
          storage: 10Gi
  - kind: PersistentVolumeClaim
    apiVersion: v1
    metadata:
      name: vexination-walker-state
      labels:
        app.kubernetes.io/name: vexination-walker-state
        app.kubernetes.io/component: walker
        app.kubernetes.io/part-of: trustification
    spec:
      accessModes:
        - ReadWriteOnce
      resources:
        requests:
          storage: 1Mi
  - apiVersion: v1
    kind: Service
    metadata:
      labels:
        app.kubernetes.io/name: bombastic-api
        app.kubernetes.io/component: api
        app.kubernetes.io/part-of: trustification
      annotations:
        service.beta.openshift.io/serving-cert-secret-name: bombastic-api-tls
      name: bombastic-api
    spec:
      ports:
        - name: endpoint
          port: 443
          protocol: TCP
          targetPort: 8080
      selector:
        app.kubernetes.io/name: bombastic-api
        app.kubernetes.io/component: api
        app.kubernetes.io/part-of: trustification
      type: ClusterIP
  - apiVersion: v1
    kind: Service
    metadata:
      labels:
        app.kubernetes.io/name: collector-nvd
        app.kubernetes.io/component: collector
        app.kubernetes.io/part-of: trustification
      annotations:
        service.beta.openshift.io/serving-cert-secret-name: collector-nvd-tls
      name: collector-nvd
    spec:
      ports:
        - name: endpoint
          port: 443
          protocol: TCP
          targetPort: 8080
      selector:
        app.kubernetes.io/name: collector-nvd
        app.kubernetes.io/component: collector
        app.kubernetes.io/part-of: trustification
      type: ClusterIP
  - apiVersion: v1
    kind: Service
    metadata:
      labels:
        app.kubernetes.io/name: collector-osv
        app.kubernetes.io/component: collector
        app.kubernetes.io/part-of: trustification
      annotations:
        service.beta.openshift.io/serving-cert-secret-name: collector-osv-tls
      name: collector-osv
    spec:
      ports:
        - name: endpoint
          port: 443
          protocol: TCP
          targetPort: 8080
      selector:
        app.kubernetes.io/name: collector-osv
        app.kubernetes.io/component: collector
        app.kubernetes.io/part-of: trustification
      type: ClusterIP
  - apiVersion: v1
    kind: Service
    metadata:
      labels:
        app.kubernetes.io/name: collector-snyk
        app.kubernetes.io/component: collector
        app.kubernetes.io/part-of: trustification
      annotations:
        service.beta.openshift.io/serving-cert-secret-name: collector-snyk-tls
      name: collector-snyk
    spec:
      ports:
        - name: endpoint
          port: 443
          protocol: TCP
          targetPort: 8080
      selector:
        app.kubernetes.io/name: collector-snyk
        app.kubernetes.io/component: collector
        app.kubernetes.io/part-of: trustification
      type: ClusterIP
  - apiVersion: v1
    kind: Service
    metadata:
      labels:
        app.kubernetes.io/name: collectorist-api
        app.kubernetes.io/component: api
        app.kubernetes.io/part-of: trustification
      annotations:
        service.beta.openshift.io/serving-cert-secret-name: collectorist-api-tls
      name: collectorist-api
    spec:
      ports:
        - name: endpoint
          port: 443
          protocol: TCP
          targetPort: 8080
      selector:
        app.kubernetes.io/name: collectorist-api
        app.kubernetes.io/component: api
        app.kubernetes.io/part-of: trustification
      type: ClusterIP
  - apiVersion: v1
    kind: Service
    metadata:
      labels:
        app.kubernetes.io/name: exhort-api
        app.kubernetes.io/component: api
        app.kubernetes.io/part-of: trustification
      annotations:
        service.beta.openshift.io/serving-cert-secret-name: exhort-api-tls
      name: exhort-api
    spec:
      ports:
        - name: endpoint
          port: 443
          protocol: TCP
          targetPort: 8080
      selector:
        app.kubernetes.io/name: exhort-api
        app.kubernetes.io/component: api
        app.kubernetes.io/part-of: trustification
      type: ClusterIP
  - apiVersion: v1
    kind: Service
    metadata:
      labels:
        app.kubernetes.io/name: guac-collectsub
        app.kubernetes.io/component: collectsub
        app.kubernetes.io/part-of: trustification
      annotations:
        service.beta.openshift.io/serving-cert-secret-name: guac-collectsub-tls
      name: guac-collectsub
    spec:
      ports:
        - name: endpoint
          port: 2782
          protocol: TCP
          targetPort: 2782
      selector:
        app.kubernetes.io/name: guac-collectsub
        app.kubernetes.io/component: collectsub
        app.kubernetes.io/part-of: trustification
      type: ClusterIP
  - apiVersion: v1
    kind: Service
    metadata:
      labels:
        app.kubernetes.io/name: guac-graphql
        app.kubernetes.io/component: graphql
        app.kubernetes.io/part-of: trustification
      annotations:
        service.beta.openshift.io/serving-cert-secret-name: guac-graphql-tls
      name: guac-graphql
    spec:
      ports:
        - name: endpoint
          port: 8080
          protocol: TCP
          targetPort: 8080
      selector:
        app.kubernetes.io/name: guac-graphql
        app.kubernetes.io/component: graphql
        app.kubernetes.io/part-of: trustification
      type: ClusterIP
  - apiVersion: v1
    kind: Service
    metadata:
      labels:
        app.kubernetes.io/name: trustification-monitoring
        app.kubernetes.io/component: monitoring
        app.kubernetes.io/part-of: trustification
      name: trustification-monitoring
    spec:
      ports:
        - name: metrics
          port: 9010
          protocol: TCP
          targetPort: 9010
      selector:
        app.kubernetes.io/part-of: trustification
        metrics: 'true'
      type: ClusterIP
  - apiVersion: v1
    kind: Service
    metadata:
      labels:
        app.kubernetes.io/name: spog-api
        app.kubernetes.io/component: api
        app.kubernetes.io/part-of: trustification
      annotations:
        service.beta.openshift.io/serving-cert-secret-name: spog-api-tls
      name: spog-api
    spec:
      ports:
        - name: endpoint
          port: 443
          protocol: TCP
          targetPort: 8080
      selector:
        app.kubernetes.io/name: spog-api
        app.kubernetes.io/component: api
        app.kubernetes.io/part-of: trustification
      type: ClusterIP
  - apiVersion: v1
    kind: Service
    metadata:
      labels:
        app.kubernetes.io/name: spog-ui
        app.kubernetes.io/component: ui
        app.kubernetes.io/part-of: trustification
      name: spog-ui
    spec:
      ports:
        - name: endpoint
          port: 8080
          protocol: TCP
          targetPort: 8080
      selector:
        app.kubernetes.io/name: spog-ui
        app.kubernetes.io/component: ui
        app.kubernetes.io/part-of: trustification
      type: ClusterIP
  - apiVersion: v1
    kind: Service
    metadata:
      labels:
        app.kubernetes.io/name: v11y-api
        app.kubernetes.io/component: api
        app.kubernetes.io/part-of: trustification
      annotations:
        service.beta.openshift.io/serving-cert-secret-name: v11y-api-tls
      name: v11y-api
    spec:
      ports:
        - name: endpoint
          port: 443
          protocol: TCP
          targetPort: 8080
      selector:
        app.kubernetes.io/name: v11y-api
        app.kubernetes.io/component: api
        app.kubernetes.io/part-of: trustification
      type: ClusterIP
  - apiVersion: v1
    kind: Service
    metadata:
      labels:
        app.kubernetes.io/name: vexination-api
        app.kubernetes.io/component: api
        app.kubernetes.io/part-of: trustification
      annotations:
        service.beta.openshift.io/serving-cert-secret-name: vexination-api-tls
      name: vexination-api
    spec:
      ports:
        - name: endpoint
          port: 443
          protocol: TCP
          targetPort: 8080
      selector:
        app.kubernetes.io/name: vexination-api
        app.kubernetes.io/component: api
        app.kubernetes.io/part-of: trustification
      type: ClusterIP
  - apiVersion: apps/v1
    kind: Deployment
    metadata:
      name: bombastic-api
      labels:
        app.kubernetes.io/name: bombastic-api
        app.kubernetes.io/component: api
        app.kubernetes.io/part-of: trustification
    spec:
      replicas: ${{REPLICAS}}
      selector:
        matchLabels:
          app.kubernetes.io/name: bombastic-api
          app.kubernetes.io/component: api
          app.kubernetes.io/part-of: trustification
      template:
        metadata:
          labels:
            app.kubernetes.io/name: bombastic-api
            app.kubernetes.io/component: api
            app.kubernetes.io/part-of: trustification
            metrics: 'true'
          annotations:
            config/checksum: 01ba4719c80b6fe911b091a7c05124b64eeece964e09c058ef8f9805daca546b
        spec:
          volumes:
            - name: data
              emptyDir: {}
            - name: config
              configMap:
                name: ${CONFIG_NAME}
            - name: tls
              secret:
                secretName: bombastic-api-tls
          containers:
            - image: ${BACKEND_IMAGE}:${IMAGE_TAG}
              imagePullPolicy: Always
              name: service
              command:
                - /trust
              args:
                - bombastic
                - api
                - -p
                - '8080'
                - --validator
                - sbom
                - --index-mode
                - file
                - --auth-configuration
                - /etc/config/auth.yaml
              env:
                - name: RUST_LOG
                  value: ${LOG_LEVEL}
                - name: STORAGE_ACCESS_KEY
                  valueFrom:
                    secretKeyRef:
                      name: ${BOMBASTIC_AWS_SECRET_NAME}
                      key: aws_access_key_id
                - name: STORAGE_SECRET_KEY
                  valueFrom:
                    secretKeyRef:
                      name: ${BOMBASTIC_AWS_SECRET_NAME}
                      key: aws_secret_access_key
                - name: STORAGE_REGION
                  value: ${AWS_REGION}
                - name: STORAGE_BUCKET
                  value: ${BOMBASTIC_STORAGE_BUCKET}
                - name: HTTP_SERVER_BIND_ADDR
                  value: '::'
                - name: HTTP_SERVER_TLS_ENABLED
                  value: 'true'
                - name: HTTP_SERVER_TLS_KEY_FILE
                  value: /etc/tls/tls.key
                - name: HTTP_SERVER_TLS_CERTIFICATE_FILE
                  value: /etc/tls/tls.crt
                - name: INFRASTRUCTURE_ENABLED
                  value: 'true'
                - name: INFRASTRUCTURE_BIND
                  value: '[::]:9010'
                - name: TRACING
                  value: disabled
                - name: OTEL_BSP_MAX_EXPORT_BATCH_SIZE
                  value: '32'
                - name: OTEL_TRACES_SAMPLER
                  value: parentbased_traceidratio
                - name: OTEL_TRACES_SAMPLER_ARG
                  value: '0.1'
                - name: INDEX_SYNC_INTERVAL
                  value: ${BOMBASTIC_API_INDEX_SYNC_INTERVAL}
                - name: SWAGGER_UI_OIDC_ISSUER_URL
                  value: ${ISSUER_URL}
              volumeMounts:
                - name: data
                  mountPath: /data
                - mountPath: /etc/config
                  name: config
                - mountPath: /etc/tls
                  name: tls
              ports:
                - containerPort: 8080
                  protocol: TCP
                - containerPort: 9010
                  protocol: TCP
                  name: infra
              resources: ${{BOMBASTIC_API_RESOURCES}}
              livenessProbe:
                httpGet:
                  path: /health/live
                  port: 9010
                initialDelaySeconds: 2
              readinessProbe:
                httpGet:
                  path: /health/ready
                  port: 9010
                initialDelaySeconds: 2
              startupProbe:
                httpGet:
                  path: /health/startup
                  port: 9010
  - apiVersion: apps/v1
    kind: Deployment
    metadata:
      name: bombastic-indexer
      labels:
        app.kubernetes.io/name: bombastic-indexer
        app.kubernetes.io/component: indexer
        app.kubernetes.io/part-of: trustification
    spec:
      replicas: 1
      selector:
        matchLabels:
          app.kubernetes.io/name: bombastic-indexer
          app.kubernetes.io/component: indexer
          app.kubernetes.io/part-of: trustification
      template:
        metadata:
          labels:
            app.kubernetes.io/name: bombastic-indexer
            app.kubernetes.io/component: indexer
            app.kubernetes.io/part-of: trustification
            metrics: 'true'
        spec:
          volumes:
            - name: data
              emptyDir: {}
          containers:
            - image: ${BACKEND_IMAGE}:${IMAGE_TAG}
              imagePullPolicy: Always
              name: service
              command:
                - /trust
              args:
                - bombastic
                - indexer
                - --event-bus
                - sqs
                - --stored-topic
                - ${BOMBASTIC_INDEXER_STORED_TOPIC}
                - --indexed-topic
                - ${BOMBASTIC_INDEXER_INDEXED_TOPIC}
                - --failed-topic
                - ${BOMBASTIC_INDEXER_FAILED_TOPIC}
                - --index-mode
                - file
                - --index-dir
                - /data/index
              env:
                - name: RUST_LOG
                  value: ${LOG_LEVEL}
                - name: STORAGE_ACCESS_KEY
                  valueFrom:
                    secretKeyRef:
                      name: ${BOMBASTIC_AWS_SECRET_NAME}
                      key: aws_access_key_id
                - name: STORAGE_SECRET_KEY
                  valueFrom:
                    secretKeyRef:
                      name: ${BOMBASTIC_AWS_SECRET_NAME}
                      key: aws_secret_access_key
                - name: STORAGE_REGION
                  value: ${AWS_REGION}
                - name: STORAGE_BUCKET
                  value: ${BOMBASTIC_STORAGE_BUCKET}
                - name: SQS_ACCESS_KEY
                  valueFrom:
                    secretKeyRef:
                      name: ${BOMBASTIC_AWS_SECRET_NAME}
                      key: aws_access_key_id
                - name: SQS_SECRET_KEY
                  valueFrom:
                    secretKeyRef:
                      name: ${BOMBASTIC_AWS_SECRET_NAME}
                      key: aws_secret_access_key
                - name: SQS_REGION
                  value: ${AWS_REGION}
                - name: INFRASTRUCTURE_ENABLED
                  value: 'true'
                - name: INFRASTRUCTURE_BIND
                  value: '[::]:9010'
                - name: INDEX_SYNC_INTERVAL
                  value: ${BOMBASTIC_INDEXER_INDEX_SYNC_INTERVAL}
              volumeMounts:
                - name: data
                  mountPath: /data
              ports:
                - containerPort: 9010
                  protocol: TCP
                  name: infra
              resources: ${{BOMBASTIC_INDEXER_RESOURCES}}
              livenessProbe:
                httpGet:
                  path: /health/live
                  port: 9010
                initialDelaySeconds: 2
              readinessProbe:
                httpGet:
                  path: /health/ready
                  port: 9010
                initialDelaySeconds: 2
              startupProbe:
                httpGet:
                  path: /health/startup
                  port: 9010
  - apiVersion: apps/v1
    kind: Deployment
    metadata:
      name: collector-nvd
      labels:
        app.kubernetes.io/name: collector-nvd
        app.kubernetes.io/component: collector
        app.kubernetes.io/part-of: trustification
    spec:
      replicas: 1
      strategy:
        type: Recreate
      selector:
        matchLabels:
          app.kubernetes.io/name: collector-nvd
          app.kubernetes.io/component: collector
          app.kubernetes.io/part-of: trustification
      template:
        metadata:
          labels:
            app.kubernetes.io/name: collector-nvd
            app.kubernetes.io/component: collector
            app.kubernetes.io/part-of: trustification
            metrics: 'true'
          annotations:
            config/checksum: 01ba4719c80b6fe911b091a7c05124b64eeece964e09c058ef8f9805daca546b
        spec:
          volumes:
            - name: data
              emptyDir: {}
            - name: config
              configMap:
                name: ${CONFIG_NAME}
            - name: tls
              secret:
                secretName: collector-nvd-tls
          containers:
            - image: ${BACKEND_IMAGE}:${IMAGE_TAG}
              imagePullPolicy: Always
              name: service
              command:
                - /trust
              args:
                - collector
                - nvd
                - -p
                - '8080'
                - --auth-configuration
                - /etc/config/auth.yaml
                - --v11y-url
                - https://v11y-api.$(NAMESPACE).svc
                - --guac-url
                - http://guac-graphql.$(NAMESPACE).svc:8080/query
              env:
                - name: RUST_LOG
                  value: ${LOG_LEVEL}
                - name: NAMESPACE
                  valueFrom:
                    fieldRef:
                      fieldPath: metadata.namespace
                - name: NVD_API_KEY
                  valueFrom:
                    secretKeyRef:
                      name: nvd-collector-secret
                      key: nvd_api_key
                - name: HTTP_SERVER_BIND_ADDR
                  value: '::'
                - name: HTTP_SERVER_TLS_ENABLED
                  value: 'true'
                - name: HTTP_SERVER_TLS_KEY_FILE
                  value: /etc/tls/tls.key
                - name: HTTP_SERVER_TLS_CERTIFICATE_FILE
                  value: /etc/tls/tls.crt
                - name: INFRASTRUCTURE_ENABLED
                  value: 'true'
                - name: INFRASTRUCTURE_BIND
                  value: '[::]:9010'
                - name: SWAGGER_UI_OIDC_ISSUER_URL
                  value: ${ISSUER_URL}
                - name: OIDC_PROVIDER_CLIENT_ID
                  value: trusted-content-api
                - name: OIDC_PROVIDER_CLIENT_SECRET
                  valueFrom:
                    secretKeyRef:
                      key: ${OIDC_PROVIDER_CLIENT_SECRET_KEY}
                      name: ${OIDC_PROVIDER_CLIENT_SECRET_NAME}
                - name: OIDC_PROVIDER_ISSUER_URL
                  value: ${ISSUER_URL}
              volumeMounts:
                - name: data
                  mountPath: /data
                - mountPath: /etc/config
                  name: config
                - mountPath: /etc/tls
                  name: tls
              ports:
                - containerPort: 8080
                  protocol: TCP
                - containerPort: 9010
                  protocol: TCP
                  name: infra
              resources: ${{COLLECTOR_NVD_RESOURCES}}
              livenessProbe:
                httpGet:
                  path: /health/live
                  port: 9010
                initialDelaySeconds: 2
              readinessProbe:
                httpGet:
                  path: /health/ready
                  port: 9010
                initialDelaySeconds: 2
              startupProbe:
                httpGet:
                  path: /health/startup
                  port: 9010
  - apiVersion: apps/v1
    kind: Deployment
    metadata:
      name: collector-osv
      labels:
        app.kubernetes.io/name: collector-osv
        app.kubernetes.io/component: collector
        app.kubernetes.io/part-of: trustification
    spec:
      replicas: 1
      strategy:
        type: Recreate
      selector:
        matchLabels:
          app.kubernetes.io/name: collector-osv
          app.kubernetes.io/component: collector
          app.kubernetes.io/part-of: trustification
      template:
        metadata:
          labels:
            app.kubernetes.io/name: collector-osv
            app.kubernetes.io/component: collector
            app.kubernetes.io/part-of: trustification
            metrics: 'true'
          annotations:
            config/checksum: 01ba4719c80b6fe911b091a7c05124b64eeece964e09c058ef8f9805daca546b
        spec:
          volumes:
            - name: data
              emptyDir: {}
            - name: config
              configMap:
                name: ${CONFIG_NAME}
            - name: tls
              secret:
                secretName: collector-osv-tls
          containers:
            - image: ${BACKEND_IMAGE}:${IMAGE_TAG}
              imagePullPolicy: Always
              name: service
              command:
                - /trust
              args:
                - collector
                - osv
                - -p
                - '8080'
                - --auth-configuration
                - /etc/config/auth.yaml
                - --v11y-url
                - https://v11y-api.$(NAMESPACE).svc
                - --guac-url
                - http://guac-graphql.$(NAMESPACE).svc:8080/query
              env:
                - name: RUST_LOG
                  value: ${LOG_LEVEL}
                - name: NAMESPACE
                  valueFrom:
                    fieldRef:
                      fieldPath: metadata.namespace
                - name: HTTP_SERVER_BIND_ADDR
                  value: '::'
                - name: HTTP_SERVER_TLS_ENABLED
                  value: 'true'
                - name: HTTP_SERVER_TLS_KEY_FILE
                  value: /etc/tls/tls.key
                - name: HTTP_SERVER_TLS_CERTIFICATE_FILE
                  value: /etc/tls/tls.crt
                - name: INFRASTRUCTURE_ENABLED
                  value: 'true'
                - name: INFRASTRUCTURE_BIND
                  value: '[::]:9010'
                - name: SWAGGER_UI_OIDC_ISSUER_URL
                  value: ${ISSUER_URL}
                - name: OIDC_PROVIDER_CLIENT_ID
                  value: trusted-content-api
                - name: OIDC_PROVIDER_CLIENT_SECRET
                  valueFrom:
                    secretKeyRef:
                      key: ${OIDC_PROVIDER_CLIENT_SECRET_KEY}
                      name: ${OIDC_PROVIDER_CLIENT_SECRET_NAME}
                - name: OIDC_PROVIDER_ISSUER_URL
                  value: ${ISSUER_URL}
              volumeMounts:
                - name: data
                  mountPath: /data
                - mountPath: /etc/config
                  name: config
                - mountPath: /etc/tls
                  name: tls
              ports:
                - containerPort: 8080
                  protocol: TCP
                - containerPort: 9010
                  protocol: TCP
                  name: infra
              resources: ${{COLLECTOR_OSV_RESOURCES}}
              livenessProbe:
                httpGet:
                  path: /health/live
                  port: 9010
                initialDelaySeconds: 2
              readinessProbe:
                httpGet:
                  path: /health/ready
                  port: 9010
                initialDelaySeconds: 2
              startupProbe:
                httpGet:
                  path: /health/startup
                  port: 9010
  - apiVersion: apps/v1
    kind: Deployment
    metadata:
      name: collector-snyk
      labels:
        app.kubernetes.io/name: collector-snyk
        app.kubernetes.io/component: collector
        app.kubernetes.io/part-of: trustification
    spec:
      replicas: 1
      strategy:
        type: Recreate
      selector:
        matchLabels:
          app.kubernetes.io/name: collector-snyk
          app.kubernetes.io/component: collector
          app.kubernetes.io/part-of: trustification
      template:
        metadata:
          labels:
            app.kubernetes.io/name: collector-snyk
            app.kubernetes.io/component: collector
            app.kubernetes.io/part-of: trustification
            metrics: 'true'
          annotations:
            config/checksum: 01ba4719c80b6fe911b091a7c05124b64eeece964e09c058ef8f9805daca546b
        spec:
          volumes:
            - name: data
              emptyDir: {}
            - name: config
              configMap:
                name: ${CONFIG_NAME}
            - name: tls
              secret:
                secretName: collector-snyk-tls
          containers:
            - image: ${BACKEND_IMAGE}:${IMAGE_TAG}
              imagePullPolicy: Always
              name: service
              command:
                - /trust
              args:
                - collector
                - snyk
                - -p
                - '8080'
                - --auth-configuration
                - /etc/config/auth.yaml
                - --v11y-url
                - https://v11y-api.$(NAMESPACE).svc
                - --guac-url
                - http://guac-graphql.$(NAMESPACE).svc:8080/query
              env:
                - name: RUST_LOG
                  value: ${LOG_LEVEL}
                - name: NAMESPACE
                  valueFrom:
                    fieldRef:
                      fieldPath: metadata.namespace
                - name: SNYK_ORG_ID
                  valueFrom:
                    secretKeyRef:
                      name: snyk-collector-secret
                      key: snyk_org_id
                - name: SNYK_TOKEN
                  valueFrom:
                    secretKeyRef:
                      name: snyk-collector-secret
                      key: snyk_token
                - name: HTTP_SERVER_BIND_ADDR
                  value: '::'
                - name: HTTP_SERVER_TLS_ENABLED
                  value: 'true'
                - name: HTTP_SERVER_TLS_KEY_FILE
                  value: /etc/tls/tls.key
                - name: HTTP_SERVER_TLS_CERTIFICATE_FILE
                  value: /etc/tls/tls.crt
                - name: INFRASTRUCTURE_ENABLED
                  value: 'true'
                - name: INFRASTRUCTURE_BIND
                  value: '[::]:9010'
                - name: SWAGGER_UI_OIDC_ISSUER_URL
                  value: ${ISSUER_URL}
                - name: OIDC_PROVIDER_CLIENT_ID
                  value: trusted-content-api
                - name: OIDC_PROVIDER_CLIENT_SECRET
                  valueFrom:
                    secretKeyRef:
                      key: ${OIDC_PROVIDER_CLIENT_SECRET_KEY}
                      name: ${OIDC_PROVIDER_CLIENT_SECRET_NAME}
                - name: OIDC_PROVIDER_ISSUER_URL
                  value: ${ISSUER_URL}
              volumeMounts:
                - name: data
                  mountPath: /data
                - mountPath: /etc/config
                  name: config
                - mountPath: /etc/tls
                  name: tls
              ports:
                - containerPort: 8080
                  protocol: TCP
                - containerPort: 9010
                  protocol: TCP
                  name: infra
              resources: ${{COLLECTOR_SNYK_RESOURCES}}
              livenessProbe:
                httpGet:
                  path: /health/live
                  port: 9010
                initialDelaySeconds: 2
              readinessProbe:
                httpGet:
                  path: /health/ready
                  port: 9010
                initialDelaySeconds: 2
              startupProbe:
                httpGet:
                  path: /health/startup
                  port: 9010
  - apiVersion: apps/v1
    kind: Deployment
    metadata:
      name: collectorist-api
      labels:
        app.kubernetes.io/name: collectorist-api
        app.kubernetes.io/component: api
        app.kubernetes.io/part-of: trustification
    spec:
      replicas: 1
      strategy:
        type: Recreate
      selector:
        matchLabels:
          app.kubernetes.io/name: collectorist-api
          app.kubernetes.io/component: api
          app.kubernetes.io/part-of: trustification
      template:
        metadata:
          labels:
            app.kubernetes.io/name: collectorist-api
            app.kubernetes.io/component: api
            app.kubernetes.io/part-of: trustification
            metrics: 'true'
          annotations:
            config/checksum: 01ba4719c80b6fe911b091a7c05124b64eeece964e09c058ef8f9805daca546b
        spec:
          volumes:
            - name: data
              persistentVolumeClaim:
                claimName: collectorist-storage
            - name: config
              configMap:
                name: ${CONFIG_NAME}
            - name: tls
              secret:
                secretName: collectorist-api-tls
          containers:
            - image: ${BACKEND_IMAGE}:${IMAGE_TAG}
              imagePullPolicy: Always
              name: service
              command:
                - /trust
              args:
                - collectorist
                - api
                - -p
                - '8080'
                - --csub-url
                - http://guac-collectsub:2782
                - --auth-configuration
                - /etc/config/auth.yaml
                - --storage-base
                - /data
                - --collector-config
                - /etc/config/collectorist.yaml
              env:
                - name: RUST_LOG
                  value: ${LOG_LEVEL}
                - name: HTTP_SERVER_BIND_ADDR
                  value: '::'
                - name: HTTP_SERVER_TLS_ENABLED
                  value: 'true'
                - name: HTTP_SERVER_TLS_KEY_FILE
                  value: /etc/tls/tls.key
                - name: HTTP_SERVER_TLS_CERTIFICATE_FILE
                  value: /etc/tls/tls.crt
                - name: INFRASTRUCTURE_ENABLED
                  value: 'true'
                - name: INFRASTRUCTURE_BIND
                  value: '[::]:9010'
                - name: OIDC_PROVIDER_CLIENT_ID
                  value: trusted-content-api
                - name: OIDC_PROVIDER_CLIENT_SECRET
                  valueFrom:
                    secretKeyRef:
                      key: ${OIDC_PROVIDER_CLIENT_SECRET_KEY}
                      name: ${OIDC_PROVIDER_CLIENT_SECRET_NAME}
                - name: OIDC_PROVIDER_ISSUER_URL
                  value: ${ISSUER_URL}
              volumeMounts:
                - name: data
                  mountPath: /data
                - mountPath: /etc/config
                  name: config
                - mountPath: /etc/tls
                  name: tls
              ports:
                - containerPort: 8080
                  protocol: TCP
                - containerPort: 9010
                  protocol: TCP
                  name: infra
              resources: ${{COLLECTORIST_RESOURCES}}
              livenessProbe:
                httpGet:
                  path: /health/live
                  port: 9010
                initialDelaySeconds: 2
              readinessProbe:
                httpGet:
                  path: /health/ready
                  port: 9010
                initialDelaySeconds: 2
              startupProbe:
                httpGet:
                  path: /health/startup
                  port: 9010
  - apiVersion: apps/v1
    kind: Deployment
    metadata:
      name: exhort-api
      labels:
        app.kubernetes.io/name: exhort-api
        app.kubernetes.io/component: api
        app.kubernetes.io/part-of: trustification
      annotations:
        service.beta.openshift.io/serving-cert-secret-name: exhort-api-tls
    spec:
      replicas: 1
      selector:
        matchLabels:
          app.kubernetes.io/name: exhort-api
          app.kubernetes.io/component: api
          app.kubernetes.io/part-of: trustification
      template:
        metadata:
          labels:
            app.kubernetes.io/name: exhort-api
            app.kubernetes.io/component: api
            app.kubernetes.io/part-of: trustification
            metrics: 'true'
          annotations:
            config/checksum: 01ba4719c80b6fe911b091a7c05124b64eeece964e09c058ef8f9805daca546b
        spec:
          volumes:
            - name: config
              configMap:
                name: ${CONFIG_NAME}
            - name: tls
              secret:
                secretName: exhort-api-tls
          containers:
            - image: ${BACKEND_IMAGE}:${IMAGE_TAG}
              imagePullPolicy: Always
              name: service
              command:
                - /trust
              args:
                - exhort
                - api
                - -p
                - '8080'
                - --auth-configuration
                - /etc/config/auth.yaml
              env:
                - name: RUST_LOG
                  value: ${LOG_LEVEL}
                - name: NAMESPACE
                  valueFrom:
                    fieldRef:
                      fieldPath: metadata.namespace
                - name: HTTP_SERVER_BIND_ADDR
                  value: '::'
                - name: HTTP_SERVER_TLS_ENABLED
                  value: 'true'
                - name: HTTP_SERVER_TLS_KEY_FILE
                  value: /etc/tls/tls.key
                - name: HTTP_SERVER_TLS_CERTIFICATE_FILE
                  value: /etc/tls/tls.crt
                - name: INFRASTRUCTURE_ENABLED
                  value: 'true'
                - name: INFRASTRUCTURE_BIND
                  value: '[::]:9010'
                - name: COLLECTORIST_URL
                  value: https://collectorist-api.$(NAMESPACE).svc
                - name: V11Y_URL
                  value: https://v11y-api.$(NAMESPACE).svc
                - name: GUAC_URL
                  value: http://guac-graphql:8080/query
                - name: OIDC_PROVIDER_CLIENT_ID
                  value: trusted-content-api
                - name: OIDC_PROVIDER_CLIENT_SECRET
                  valueFrom:
                    secretKeyRef:
                      key: ${OIDC_PROVIDER_CLIENT_SECRET_KEY}
                      name: ${OIDC_PROVIDER_CLIENT_SECRET_NAME}
                - name: OIDC_PROVIDER_ISSUER_URL
                  value: ${ISSUER_URL}
              volumeMounts:
                - mountPath: /etc/config
                  name: config
                - mountPath: /etc/tls
                  name: tls
              ports:
                - containerPort: 8080
                  protocol: TCP
                - containerPort: 9010
                  protocol: TCP
                  name: infra
              resources: ${{EXHORT_API_RESOURCES}}
              livenessProbe:
                httpGet:
                  path: /health/live
                  port: 9010
                initialDelaySeconds: 2
              readinessProbe:
                httpGet:
                  path: /health/ready
                  port: 9010
                initialDelaySeconds: 2
              startupProbe:
                httpGet:
                  path: /health/startup
                  port: 9010
  - apiVersion: apps/v1
    kind: Deployment
    metadata:
      name: guac-collectsub
      labels:
        app.kubernetes.io/name: guac-collectsub
        app.kubernetes.io/component: collectsub
        app.kubernetes.io/part-of: trustification
    spec:
      replicas: 1
      selector:
        matchLabels:
          app.kubernetes.io/name: guac-collectsub
          app.kubernetes.io/component: collectsub
          app.kubernetes.io/part-of: trustification
      template:
        metadata:
          labels:
            app.kubernetes.io/name: guac-collectsub
            app.kubernetes.io/component: collectsub
            app.kubernetes.io/part-of: trustification
            metrics: 'true'
          annotations:
            config/checksum: 01ba4719c80b6fe911b091a7c05124b64eeece964e09c058ef8f9805daca546b
        spec:
          volumes:
            - name: config
              configMap:
                name: ${CONFIG_NAME}
            - name: guac-config
              configMap:
                name: guac-cm
            - name: tls
              secret:
                secretName: guac-collectsub-tls
          containers:
            - image: ${GUAC_IMAGE}
              imagePullPolicy: Always
              name: service
              command:
                - /opt/guac/guaccsub
              args: []
              workingDir: /guac
              env:
                - name: NAMESPACE
                  valueFrom:
                    fieldRef:
                      fieldPath: metadata.namespace
                - name: HTTP_SERVER_BIND_ADDR
                  value: '::'
                - name: HTTP_SERVER_TLS_ENABLED
                  value: 'true'
                - name: HTTP_SERVER_TLS_KEY_FILE
                  value: /etc/tls/tls.key
                - name: HTTP_SERVER_TLS_CERTIFICATE_FILE
                  value: /etc/tls/tls.crt
              volumeMounts:
                - name: guac-config
                  mountPath: /guac
                  readOnly: true
                - mountPath: /etc/config
                  name: config
                - mountPath: /etc/tls
                  name: tls
              ports:
                - containerPort: 2782
                  protocol: TCP
  - apiVersion: apps/v1
    kind: Deployment
    metadata:
      name: guac-graphql
      labels:
        app.kubernetes.io/name: guac-graphql
        app.kubernetes.io/component: graphql
        app.kubernetes.io/part-of: trustification
    spec:
      replicas: 1
      selector:
        matchLabels:
          app.kubernetes.io/name: guac-graphql
          app.kubernetes.io/component: graphql
          app.kubernetes.io/part-of: trustification
      template:
        metadata:
          labels:
            app.kubernetes.io/name: guac-graphql
            app.kubernetes.io/component: graphql
            app.kubernetes.io/part-of: trustification
            metrics: 'true'
          annotations:
            config/checksum: 01ba4719c80b6fe911b091a7c05124b64eeece964e09c058ef8f9805daca546b
        spec:
          volumes:
            - name: config
              configMap:
                name: ${CONFIG_NAME}
            - name: guac-config
              configMap:
                name: guac-cm
            - name: tls
              secret:
                secretName: guac-graphql-tls
          containers:
            - image: ${GUAC_IMAGE}
              imagePullPolicy: Always
              name: service
              command:
                - /opt/guac/guacgql
              args: []
              workingDir: /guac
              env:
                - name: NAMESPACE
                  valueFrom:
                    fieldRef:
                      fieldPath: metadata.namespace
                - name: HTTP_SERVER_BIND_ADDR
                  value: '::'
                - name: HTTP_SERVER_TLS_ENABLED
                  value: 'true'
                - name: HTTP_SERVER_TLS_KEY_FILE
                  value: /etc/tls/tls.key
                - name: HTTP_SERVER_TLS_CERTIFICATE_FILE
                  value: /etc/tls/tls.crt
              volumeMounts:
                - name: guac-config
                  mountPath: /guac
                  readOnly: true
                - mountPath: /etc/config
                  name: config
                - mountPath: /etc/tls
                  name: tls
              resources: ${{GUAC_GQL_RESOURCES}}
              ports:
                - containerPort: 8080
                  protocol: TCP
  - apiVersion: apps/v1
    kind: Deployment
    metadata:
      name: spog-api
      labels:
        app.kubernetes.io/name: spog-api
        app.kubernetes.io/component: api
        app.kubernetes.io/part-of: trustification
    spec:
      replicas: ${{REPLICAS}}
      selector:
        matchLabels:
          app.kubernetes.io/name: spog-api
          app.kubernetes.io/component: api
          app.kubernetes.io/part-of: trustification
      template:
        metadata:
          labels:
            app.kubernetes.io/name: spog-api
            app.kubernetes.io/component: api
            app.kubernetes.io/part-of: trustification
            metrics: 'true'
          annotations:
            config/checksum: 01ba4719c80b6fe911b091a7c05124b64eeece964e09c058ef8f9805daca546b
        spec:
          containers:
            - image: ${BACKEND_IMAGE}:${IMAGE_TAG}
              imagePullPolicy: Always
              name: service
              command:
                - /trust
              args:
                - spog
                - api
                - -p
                - '8080'
                - --bombastic-url
                - https://sbom.${DOMAIN}
                - --vexination-url
                - https://vex.${DOMAIN}
                - --collectorist-url
                - https://collectorist-api.$(NAMESPACE).svc
                - --v11y-url
                - https://v11y-api.$(NAMESPACE).svc
                - --exhort-url
                - https://exhort-api.$(NAMESPACE).svc
                - --crda-url
                - ${CRDA_URL}
                - --guac
                - http://guac-graphql.$(NAMESPACE).svc:8080/query
                - --auth-configuration
                - /etc/config/auth.yaml
              env:
                - name: RUST_LOG
                  value: ${LOG_LEVEL}
                - name: NAMESPACE
                  valueFrom:
                    fieldRef:
                      fieldPath: metadata.namespace
                - name: HTTP_SERVER_BIND_ADDR
                  value: '::'
                - name: HTTP_SERVER_TLS_ENABLED
                  value: 'true'
                - name: HTTP_SERVER_TLS_KEY_FILE
                  value: /etc/tls/tls.key
                - name: HTTP_SERVER_TLS_CERTIFICATE_FILE
                  value: /etc/tls/tls.crt
                - name: INFRASTRUCTURE_ENABLED
                  value: 'true'
                - name: INFRASTRUCTURE_BIND
                  value: '[::]:9010'
                - name: TRACING
                  value: disabled
                - name: OTEL_BSP_MAX_EXPORT_BATCH_SIZE
                  value: '32'
                - name: OTEL_TRACES_SAMPLER
                  value: parentbased_traceidratio
                - name: OTEL_TRACES_SAMPLER_ARG
                  value: '0.1'
                - name: SPOG_UI_CONFIG
                  value: /etc/config/spog-ui.yaml
                - name: OIDC_PROVIDER_CLIENT_ID
                  value: trusted-content-api
                - name: OIDC_PROVIDER_CLIENT_SECRET
                  valueFrom:
                    secretKeyRef:
                      key: ${OIDC_PROVIDER_CLIENT_SECRET_KEY}
                      name: ${OIDC_PROVIDER_CLIENT_SECRET_NAME}
                - name: OIDC_PROVIDER_ISSUER_URL
                  value: ${ISSUER_URL}
                - name: SWAGGER_UI_OIDC_ISSUER_URL
                  value: ${ISSUER_URL}
                - name: SEGMENT_WRITE_KEY
                  valueFrom:
                    secretKeyRef:
                      key: ${SEGMENT_SECRET_UI_KEY}
                      name: ${SEGMENT_SECRET_NAME}
              ports:
                - containerPort: 8080
                  protocol: TCP
                - containerPort: 9010
                  protocol: TCP
                  name: infra
              resources: ${{SPOG_API_RESOURCES}}
              livenessProbe:
                httpGet:
                  path: /health/live
                  port: 9010
                initialDelaySeconds: 2
              readinessProbe:
                httpGet:
                  path: /health/ready
                  port: 9010
                initialDelaySeconds: 2
              startupProbe:
                httpGet:
                  path: /health/startup
                  port: 9010
              volumeMounts:
                - mountPath: /etc/config
                  name: config
                - mountPath: /etc/tls
                  name: tls
          volumes:
            - name: config
              configMap:
                name: ${CONFIG_NAME}
            - name: tls
              secret:
                secretName: spog-api-tls
  - apiVersion: apps/v1
    kind: Deployment
    metadata:
      name: spog-ui
      labels:
        app.kubernetes.io/name: spog-ui
        app.kubernetes.io/component: ui
        app.kubernetes.io/part-of: trustification
    spec:
      replicas: ${{REPLICAS}}
      selector:
        matchLabels:
          app.kubernetes.io/name: spog-ui
          app.kubernetes.io/component: ui
          app.kubernetes.io/part-of: trustification
      template:
        metadata:
          labels:
            app.kubernetes.io/name: spog-ui
            app.kubernetes.io/component: ui
            app.kubernetes.io/part-of: trustification
        spec:
          volumes:
            - name: endpoints
              emptyDir: {}
            - name: run
              emptyDir: {}
            - name: branding
              configMap:
                name: spog-ui-branding
          containers:
            - image: ${FRONTEND_IMAGE}:${IMAGE_TAG}
              imagePullPolicy: Always
              name: service
              command:
                - /nginx.sh
              env:
                - name: API_URL
                  value: https://api.${DOMAIN}
                - name: BOMBASTIC_URL
                  value: https://sbom.${DOMAIN}
                - name: VEXINATION_URL
                  value: https://vex.${DOMAIN}
                - name: ISSUER_URL
                  value: ${ISSUER_URL}
                - name: CLIENT_ID
                  value: trusted-content-frontend
                - name: SCOPES
                  value: openid id.username
                - name: WRITE_KEY
                  valueFrom:
                    secretKeyRef:
                      key: ${SEGMENT_SECRET_API_KEY}
                      name: ${SEGMENT_SECRET_NAME}
              volumeMounts:
                - name: endpoints
                  mountPath: /endpoints
                - name: branding
                  mountPath: /public/branding
                - name: run
                  mountPath: /run
              ports:
                - containerPort: 8080
                  protocol: TCP
              resources: ${{SPOG_UI_RESOURCES}}
              livenessProbe:
                httpGet:
                  path: /
                  port: 8080
                initialDelaySeconds: 2
              readinessProbe:
                httpGet:
                  path: /
                  port: 8080
                initialDelaySeconds: 2
  - apiVersion: apps/v1
    kind: Deployment
    metadata:
      name: v11y-api
      labels:
        app.kubernetes.io/name: v11y-api
        app.kubernetes.io/component: api
        app.kubernetes.io/part-of: trustification
      annotations:
        service.beta.openshift.io/serving-cert-secret-name: v11y-api-tls
    spec:
      replicas: 1
      strategy:
        type: Recreate
      selector:
        matchLabels:
          app.kubernetes.io/name: v11y-api
          app.kubernetes.io/component: api
          app.kubernetes.io/part-of: trustification
      template:
        metadata:
          labels:
            app.kubernetes.io/name: v11y-api
            app.kubernetes.io/component: api
            app.kubernetes.io/part-of: trustification
            metrics: 'true'
          annotations:
            config/checksum: 01ba4719c80b6fe911b091a7c05124b64eeece964e09c058ef8f9805daca546b
        spec:
          volumes:
            - name: data
              persistentVolumeClaim:
                claimName: v11y-storage
            - name: config
              configMap:
                name: ${CONFIG_NAME}
            - name: tls
              secret:
                secretName: v11y-api-tls
          containers:
            - image: ${BACKEND_IMAGE}:${IMAGE_TAG}
              imagePullPolicy: Always
              name: service
              command:
                - /trust
              args:
                - v11y
                - api
                - -p
                - '8080'
                - --auth-disabled
                - --storage-base
                - /data
              env:
                - name: RUST_LOG
                  value: ${LOG_LEVEL}
                - name: STORAGE_ACCESS_KEY
                  valueFrom:
                    secretKeyRef:
                      name: ${V11Y_AWS_SECRET_NAME}
                      key: aws_access_key_id
                - name: STORAGE_SECRET_KEY
                  valueFrom:
                    secretKeyRef:
                      name: ${V11Y_AWS_SECRET_NAME}
                      key: aws_secret_access_key
                - name: STORAGE_REGION
                  value: ${AWS_REGION}
                - name: STORAGE_BUCKET
                  value: ${V11Y_STORAGE_BUCKET}
                - name: HTTP_SERVER_BIND_ADDR
                  value: '::'
                - name: HTTP_SERVER_TLS_ENABLED
                  value: 'true'
                - name: HTTP_SERVER_TLS_KEY_FILE
                  value: /etc/tls/tls.key
                - name: HTTP_SERVER_TLS_CERTIFICATE_FILE
                  value: /etc/tls/tls.crt
                - name: INFRASTRUCTURE_ENABLED
                  value: 'true'
                - name: INFRASTRUCTURE_BIND
                  value: '[::]:9010'
                - name: TRACING
                  value: disabled
                - name: OTEL_BSP_MAX_EXPORT_BATCH_SIZE
                  value: '32'
                - name: OTEL_TRACES_SAMPLER
                  value: parentbased_traceidratio
                - name: OTEL_TRACES_SAMPLER_ARG
                  value: '0.1'
              volumeMounts:
                - name: data
                  mountPath: /data
                - mountPath: /etc/config
                  name: config
                - mountPath: /etc/tls
                  name: tls
              ports:
                - containerPort: 8080
                  protocol: TCP
                - containerPort: 9010
                  protocol: TCP
                  name: infra
              resources: ${{V11Y_API_RESOURCES}}
              livenessProbe:
                httpGet:
                  path: /health/live
                  port: 9010
                initialDelaySeconds: 2
              readinessProbe:
                httpGet:
                  path: /health/ready
                  port: 9010
                initialDelaySeconds: 2
              startupProbe:
                httpGet:
                  path: /health/startup
                  port: 9010
  - apiVersion: apps/v1
    kind: Deployment
    metadata:
      name: v11y-indexer
      labels:
        app.kubernetes.io/name: v11y-indexer
        app.kubernetes.io/component: indexer
        app.kubernetes.io/part-of: trustification
    spec:
      replicas: 1
      selector:
        matchLabels:
          app.kubernetes.io/name: v11y-indexer
          app.kubernetes.io/component: indexer
          app.kubernetes.io/part-of: trustification
      template:
        metadata:
          labels:
            app.kubernetes.io/name: v11y-indexer
            app.kubernetes.io/component: indexer
            app.kubernetes.io/part-of: trustification
            metrics: 'true'
        spec:
          volumes:
            - name: data
              emptyDir: {}
          containers:
            - image: ${BACKEND_IMAGE}:${IMAGE_TAG}
              imagePullPolicy: Always
              name: service
              command:
                - /trust
              args:
                - v11y
                - indexer
                - --event-bus
                - sqs
                - --stored-topic
                - ${V11Y_INDEXER_STORED_TOPIC}
                - --indexed-topic
                - ${V11Y_INDEXER_INDEXED_TOPIC}
                - --failed-topic
                - ${V11Y_INDEXER_FAILED_TOPIC}
                - --index-mode
                - file
                - --index-dir
                - /data/index
              env:
                - name: RUST_LOG
                  value: ${LOG_LEVEL}
                - name: STORAGE_ACCESS_KEY
                  valueFrom:
                    secretKeyRef:
                      name: ${V11Y_AWS_SECRET_NAME}
                      key: aws_access_key_id
                - name: STORAGE_SECRET_KEY
                  valueFrom:
                    secretKeyRef:
                      name: ${V11Y_AWS_SECRET_NAME}
                      key: aws_secret_access_key
                - name: STORAGE_REGION
                  value: ${AWS_REGION}
                - name: STORAGE_BUCKET
                  value: ${V11Y_STORAGE_BUCKET}
                - name: SQS_ACCESS_KEY
                  valueFrom:
                    secretKeyRef:
                      name: ${V11Y_AWS_SECRET_NAME}
                      key: aws_access_key_id
                - name: SQS_SECRET_KEY
                  valueFrom:
                    secretKeyRef:
                      name: ${V11Y_AWS_SECRET_NAME}
                      key: aws_secret_access_key
                - name: SQS_REGION
                  value: ${AWS_REGION}
                - name: INFRASTRUCTURE_ENABLED
                  value: 'true'
                - name: INFRASTRUCTURE_BIND
                  value: '[::]:9010'
                - name: INDEX_SYNC_INTERVAL
                  value: ${V11Y_INDEXER_INDEX_SYNC_INTERVAL}
              volumeMounts:
                - name: data
                  mountPath: /data
              ports:
                - containerPort: 9010
                  protocol: TCP
                  name: infra
              resources: ${{V11Y_INDEXER_RESOURCES}}
              livenessProbe:
                httpGet:
                  path: /health/live
                  port: 9010
                initialDelaySeconds: 2
              readinessProbe:
                httpGet:
                  path: /health/ready
                  port: 9010
                initialDelaySeconds: 2
              startupProbe:
                httpGet:
                  path: /health/startup
                  port: 9010
  - apiVersion: apps/v1
    kind: Deployment
    metadata:
      name: vexination-api
      labels:
        app.kubernetes.io/name: vexination-api
        app.kubernetes.io/component: api
        app.kubernetes.io/part-of: trustification
    spec:
      replicas: ${{REPLICAS}}
      selector:
        matchLabels:
          app.kubernetes.io/name: vexination-api
          app.kubernetes.io/component: api
          app.kubernetes.io/part-of: trustification
      template:
        metadata:
          labels:
            app.kubernetes.io/name: vexination-api
            app.kubernetes.io/component: api
            app.kubernetes.io/part-of: trustification
            metrics: 'true'
          annotations:
            config/checksum: 01ba4719c80b6fe911b091a7c05124b64eeece964e09c058ef8f9805daca546b
        spec:
          volumes:
            - name: data
              emptyDir: {}
            - name: config
              configMap:
                name: ${CONFIG_NAME}
            - name: tls
              secret:
                secretName: vexination-api-tls
          containers:
            - image: ${BACKEND_IMAGE}:${IMAGE_TAG}
              imagePullPolicy: Always
              name: service
              command:
                - /trust
              args:
                - vexination
                - api
                - -p
                - '8080'
                - --index-mode
                - file
                - --auth-configuration
                - /etc/config/auth.yaml
              env:
                - name: RUST_LOG
                  value: ${LOG_LEVEL}
                - name: HTTP_SERVER_BIND_ADDR
                  value: '::'
                - name: HTTP_SERVER_TLS_ENABLED
                  value: 'true'
                - name: HTTP_SERVER_TLS_KEY_FILE
                  value: /etc/tls/tls.key
                - name: HTTP_SERVER_TLS_CERTIFICATE_FILE
                  value: /etc/tls/tls.crt
                - name: STORAGE_ACCESS_KEY
                  valueFrom:
                    secretKeyRef:
                      name: ${VEXINATION_AWS_SECRET_NAME}
                      key: aws_access_key_id
                - name: STORAGE_SECRET_KEY
                  valueFrom:
                    secretKeyRef:
                      name: ${VEXINATION_AWS_SECRET_NAME}
                      key: aws_secret_access_key
                - name: STORAGE_REGION
                  value: ${AWS_REGION}
                - name: STORAGE_BUCKET
                  value: ${VEXINATION_STORAGE_BUCKET}
                - name: INFRASTRUCTURE_ENABLED
                  value: 'true'
                - name: INFRASTRUCTURE_BIND
                  value: '[::]:9010'
                - name: TRACING
                  value: disabled
                - name: OTEL_BSP_MAX_EXPORT_BATCH_SIZE
                  value: '32'
                - name: OTEL_TRACES_SAMPLER
                  value: parentbased_traceidratio
                - name: OTEL_TRACES_SAMPLER_ARG
                  value: '0.1'
                - name: INDEX_SYNC_INTERVAL
                  value: ${VEXINATION_API_INDEX_SYNC_INTERVAL}
                - name: SWAGGER_UI_OIDC_ISSUER_URL
                  value: ${ISSUER_URL}
              volumeMounts:
                - name: data
                  mountPath: /data
                - mountPath: /etc/config
                  name: config
                - mountPath: /etc/tls
                  name: tls
              ports:
                - containerPort: 8080
                  protocol: TCP
                - containerPort: 9010
                  protocol: TCP
                  name: infra
              resources: ${{VEXINATION_API_RESOURCES}}
              livenessProbe:
                httpGet:
                  path: /health/live
                  port: 9010
                initialDelaySeconds: 2
              readinessProbe:
                httpGet:
                  path: /health/ready
                  port: 9010
                initialDelaySeconds: 2
              startupProbe:
                httpGet:
                  path: /health/startup
                  port: 9010
  - apiVersion: apps/v1
    kind: Deployment
    metadata:
      name: vexination-indexer
      labels:
        app.kubernetes.io/name: vexination-indexer
        app.kubernetes.io/component: indexer
        app.kubernetes.io/part-of: trustification
    spec:
      replicas: 1
      selector:
        matchLabels:
          app.kubernetes.io/name: vexination-indexer
          app.kubernetes.io/component: indexer
          app.kubernetes.io/part-of: trustification
      template:
        metadata:
          labels:
            app.kubernetes.io/name: vexination-indexer
            app.kubernetes.io/component: indexer
            app.kubernetes.io/part-of: trustification
            metrics: 'true'
        spec:
          volumes:
            - name: data
              emptyDir: {}
          containers:
            - image: ${BACKEND_IMAGE}:${IMAGE_TAG}
              imagePullPolicy: Always
              name: service
              command:
                - /trust
              args:
                - vexination
                - indexer
                - --event-bus
                - sqs
                - --stored-topic
                - ${VEXINATION_INDEXER_STORED_TOPIC}
                - --indexed-topic
                - ${VEXINATION_INDEXER_INDEXED_TOPIC}
                - --failed-topic
                - ${VEXINATION_INDEXER_FAILED_TOPIC}
                - --index-mode
                - file
                - --index-dir
                - /data/index
              env:
                - name: RUST_LOG
                  value: ${LOG_LEVEL}
                - name: STORAGE_ACCESS_KEY
                  valueFrom:
                    secretKeyRef:
                      name: ${VEXINATION_AWS_SECRET_NAME}
                      key: aws_access_key_id
                - name: STORAGE_SECRET_KEY
                  valueFrom:
                    secretKeyRef:
                      name: ${VEXINATION_AWS_SECRET_NAME}
                      key: aws_secret_access_key
                - name: STORAGE_REGION
                  value: ${AWS_REGION}
                - name: STORAGE_BUCKET
                  value: ${VEXINATION_STORAGE_BUCKET}
                - name: SQS_ACCESS_KEY
                  valueFrom:
                    secretKeyRef:
                      name: ${VEXINATION_AWS_SECRET_NAME}
                      key: aws_access_key_id
                - name: SQS_SECRET_KEY
                  valueFrom:
                    secretKeyRef:
                      name: ${VEXINATION_AWS_SECRET_NAME}
                      key: aws_secret_access_key
                - name: SQS_REGION
                  value: ${AWS_REGION}
                - name: INFRASTRUCTURE_ENABLED
                  value: 'true'
                - name: INFRASTRUCTURE_BIND
                  value: '[::]:9010'
                - name: INDEX_SYNC_INTERVAL
                  value: ${VEXINATION_INDEXER_INDEX_SYNC_INTERVAL}
              volumeMounts:
                - name: data
                  mountPath: /data
              ports:
                - containerPort: 9010
                  protocol: TCP
                  name: infra
              resources: ${{VEXINATION_INDEXER_RESOURCES}}
              livenessProbe:
                httpGet:
                  path: /health/live
                  port: 9010
                initialDelaySeconds: 2
              readinessProbe:
                httpGet:
                  path: /health/ready
                  port: 9010
                initialDelaySeconds: 2
              startupProbe:
                httpGet:
                  path: /health/startup
                  port: 9010
  - apiVersion: batch/v1
    kind: CronJob
    metadata:
      name: bombastic-collector
      labels:
        app.kubernetes.io/name: bombastic-collector
        app.kubernetes.io/component: collector
        app.kubernetes.io/part-of: trustification
    spec:
      schedule: ${BOMBASTIC_COLLECTOR_SCHEDULE}
      suspend: false
      concurrencyPolicy: Forbid
      jobTemplate:
        spec:
          template:
            metadata:
              labels:
                app.kubernetes.io/name: bombastic-collector
                app.kubernetes.io/component: collector
                app.kubernetes.io/part-of: trustification
                metrics: 'true'
            spec:
              restartPolicy: Never
              volumes:
                - name: config
                  configMap:
                    name: ${CONFIG_NAME}
                - name: guac-config
                  configMap:
                    name: guac-cm
              containers:
                - image: ${GUAC_IMAGE}
                  imagePullPolicy: Always
                  name: service
                  command:
                    - /opt/guac/guacone
                  args:
                    - collect
                    - s3
                    - --s3-bucket
                    - ${BOMBASTIC_STORAGE_BUCKET}
                    - --s3-region
                    - ${AWS_REGION}
                  workingDir: /guac
                  env:
                    - name: NAMESPACE
                      valueFrom:
                        fieldRef:
                          fieldPath: metadata.namespace
                    - name: AWS_ACCESS_KEY_ID
                      valueFrom:
                        secretKeyRef:
                          name: ${BOMBASTIC_AWS_SECRET_NAME}
                          key: aws_access_key_id
                    - name: AWS_SECRET_ACCESS_KEY
                      valueFrom:
                        secretKeyRef:
                          name: ${BOMBASTIC_AWS_SECRET_NAME}
                          key: aws_secret_access_key
                    - name: AWS_REGION
                      value: ${AWS_REGION}
                  ports:
                    - containerPort: 2782
                      protocol: TCP
                  resources: ${{BOMBASTIC_COLLECTOR_RESOURCES}}
                  volumeMounts:
                    - name: guac-config
                      mountPath: /guac
                      readOnly: true
                    - mountPath: /etc/config
                      name: config
  - apiVersion: batch/v1
    kind: CronJob
    metadata:
      name: bombastic-walker
      labels:
        app.kubernetes.io/name: bombastic-walker
        app.kubernetes.io/component: walker
        app.kubernetes.io/part-of: trustification
    spec:
      schedule: ${BOMBASTIC_WALKER_SCHEDULE}
      suspend: ${{BOMBASTIC_WALKER_SUSPEND}}
      concurrencyPolicy: Forbid
      jobTemplate:
        spec:
          template:
            metadata:
              labels:
                app.kubernetes.io/name: bombastic-walker
                app.kubernetes.io/component: walker
                app.kubernetes.io/part-of: trustification
            spec:
              restartPolicy: OnFailure
              volumes:
                - name: walker-state
                  persistentVolumeClaim:
                    claimName: bombastic-walker-state
              containers:
                - image: ${BACKEND_IMAGE}:${IMAGE_TAG}
                  imagePullPolicy: Always
                  name: walker
                  command:
                    - /trust
                  args:
                    - bombastic
                    - walker
                    - --sink
                    - https://sbom.${DOMAIN}
                    - --source
                    - https://access.redhat.com/security/data/sbom/beta/
                    - '-3'
                    - --signing-key
                    - https://access.redhat.com/security/data/97f5eac4.txt#77E79ABE93673533ED09EBE2DCE3823597F5EAC4
                    - --fix-licenses
                    - 'true'
                    - --since-file
                    - /walker-state/since
                  env:
                    - name: RUST_LOG
                      value: ${LOG_LEVEL}
                    - name: INFRASTRUCTURE_ENABLED
                      value: 'true'
                    - name: INFRASTRUCTURE_BIND
                      value: '[::]:9010'
                    - name: OIDC_PROVIDER_CLIENT_ID
                      value: trusted-content-api
                    - name: OIDC_PROVIDER_CLIENT_SECRET
                      valueFrom:
                        secretKeyRef:
                          key: ${OIDC_PROVIDER_CLIENT_SECRET_KEY}
                          name: ${OIDC_PROVIDER_CLIENT_SECRET_NAME}
                    - name: OIDC_PROVIDER_ISSUER_URL
                      value: ${ISSUER_URL}
                  ports:
                    - containerPort: 9010
                      protocol: TCP
                      name: infra
                  volumeMounts:
                    - mountPath: /walker-state
                      name: walker-state
                  resources: ${{BOMBASTIC_WALKER_RESOURCES}}
                  livenessProbe:
                    httpGet:
                      path: /health/live
                      port: 9010
                    initialDelaySeconds: 2
                  readinessProbe:
                    httpGet:
                      path: /health/ready
                      port: 9010
                    initialDelaySeconds: 2
                  startupProbe:
                    httpGet:
                      path: /health/startup
                      port: 9010
  - apiVersion: batch/v1
    kind: CronJob
    metadata:
      name: v11y-walker
      labels:
        app.kubernetes.io/name: v11y-walker
        app.kubernetes.io/component: walker
        app.kubernetes.io/part-of: trustification
    spec:
      schedule: ${V11Y_WALKER_SCHEDULE}
      suspend: ${{V11Y_WALKER_SUSPEND}}
      concurrencyPolicy: Forbid
      jobTemplate:
        spec:
          template:
            metadata:
              labels:
                app.kubernetes.io/name: v11y-walker
                app.kubernetes.io/component: walker
                app.kubernetes.io/part-of: trustification
            spec:
              restartPolicy: Never
              volumes:
                - name: cvelist
                  persistentVolumeClaim:
                    claimName: v11y-cvelist
              initContainers:
                - name: git-fetch
                  image: quay.io/trustification/git:2.40.1
                  volumeMounts:
                    - mountPath: /git
                      name: cvelist
                  command:
                    - /bin/sh
                  args:
                    - -ec
                    - "if test -d cvelistV5; then\n  cd cvelistV5\n  git pull\nelse\n\
                      \  git clone https://github.com/CVEProject/cvelistV5\nfi\n"
              containers:
                - image: ${BACKEND_IMAGE}:${IMAGE_TAG}
                  imagePullPolicy: Always
                  name: walker
                  volumeMounts:
                    - mountPath: /mnt
                      name: cvelist
                  command:
                    - /trust
                  args:
                    - v11y
                    - walker
                    - --source
                    - /mnt/cvelistV5
                  env:
                    - name: RUST_LOG
                      value: info
                    - name: STORAGE_ACCESS_KEY
                      valueFrom:
                        secretKeyRef:
                          name: ${V11Y_AWS_SECRET_NAME}
                          key: aws_access_key_id
                    - name: STORAGE_SECRET_KEY
                      valueFrom:
                        secretKeyRef:
                          name: ${V11Y_AWS_SECRET_NAME}
                          key: aws_secret_access_key
                    - name: STORAGE_REGION
                      value: ${AWS_REGION}
                    - name: STORAGE_BUCKET
                      value: ${V11Y_STORAGE_BUCKET}
                    - name: INFRASTRUCTURE_ENABLED
                      value: 'true'
                    - name: INFRASTRUCTURE_BIND
                      value: '[::]:9010'
                    - name: OIDC_PROVIDER_CLIENT_ID
                      value: trusted-content-api
                    - name: OIDC_PROVIDER_CLIENT_SECRET
                      valueFrom:
                        secretKeyRef:
                          key: ${OIDC_PROVIDER_CLIENT_SECRET_KEY}
                          name: ${OIDC_PROVIDER_CLIENT_SECRET_NAME}
                    - name: OIDC_PROVIDER_ISSUER_URL
                      value: ${ISSUER_URL}
                  ports:
                    - containerPort: 9010
                      protocol: TCP
                      name: infra
                  resources: ${{V11Y_WALKER_RESOURCES}}
                  livenessProbe:
                    httpGet:
                      path: /health/live
                      port: 9010
                    initialDelaySeconds: 2
                  readinessProbe:
                    httpGet:
                      path: /health/ready
                      port: 9010
                    initialDelaySeconds: 2
                  startupProbe:
                    httpGet:
                      path: /health/startup
                      port: 9010
  - apiVersion: batch/v1
    kind: CronJob
    metadata:
      name: vexination-collector
      labels:
        app.kubernetes.io/name: vexination-collector
        app.kubernetes.io/component: collector
        app.kubernetes.io/part-of: trustification
    spec:
<<<<<<< HEAD
      schedule: 0 * * * *
=======
      schedule: ${VEXINATION_COLLECTOR_SCHEDULE}
>>>>>>> 522f7a55
      suspend: false
      concurrencyPolicy: Forbid
      jobTemplate:
        spec:
          template:
            metadata:
              labels:
                app.kubernetes.io/name: vexination-collector
                app.kubernetes.io/component: collector
                app.kubernetes.io/part-of: trustification
                metrics: 'true'
            spec:
<<<<<<< HEAD
              restartPolicy: OnFailure
=======
              restartPolicy: Never
>>>>>>> 522f7a55
              volumes:
                - name: config
                  configMap:
                    name: ${CONFIG_NAME}
                - name: guac-config
                  configMap:
                    name: guac-cm
              containers:
                - image: ${GUAC_IMAGE}
                  imagePullPolicy: Always
                  name: service
                  command:
                    - /opt/guac/guacone
                  args:
                    - collect
                    - s3
                    - --s3-bucket
                    - ${VEXINATION_STORAGE_BUCKET}
                    - --s3-region
                    - ${AWS_REGION}
                  workingDir: /guac
                  env:
                    - name: NAMESPACE
                      valueFrom:
                        fieldRef:
                          fieldPath: metadata.namespace
                    - name: AWS_ACCESS_KEY_ID
                      valueFrom:
                        secretKeyRef:
                          name: ${VEXINATION_AWS_SECRET_NAME}
                          key: aws_access_key_id
                    - name: AWS_SECRET_ACCESS_KEY
                      valueFrom:
                        secretKeyRef:
                          name: ${VEXINATION_AWS_SECRET_NAME}
                          key: aws_secret_access_key
                    - name: AWS_REGION
                      value: ${AWS_REGION}
                  ports:
                    - containerPort: 2782
                      protocol: TCP
                  resources: ${{VEXINATION_COLLECTOR_RESOURCES}}
                  volumeMounts:
                    - name: guac-config
                      mountPath: /guac
                      readOnly: true
                    - mountPath: /etc/config
                      name: config
  - apiVersion: batch/v1
    kind: CronJob
    metadata:
      name: vexination-walker
      labels:
        app.kubernetes.io/name: vexination-walker
        app.kubernetes.io/component: walker
        app.kubernetes.io/part-of: trustification
    spec:
      schedule: ${VEXINATION_WALKER_SCHEDULE}
      suspend: ${{VEXINATION_WALKER_SUSPEND}}
      concurrencyPolicy: Forbid
      jobTemplate:
        spec:
          template:
            metadata:
              labels:
                app.kubernetes.io/name: vexination-walker
                app.kubernetes.io/component: walker
                app.kubernetes.io/part-of: trustification
            spec:
              restartPolicy: Never
              volumes:
                - name: walker-state
                  persistentVolumeClaim:
                    claimName: vexination-walker-state
              containers:
                - image: ${BACKEND_IMAGE}:${IMAGE_TAG}
                  imagePullPolicy: Always
                  name: walker
                  command:
                    - /trust
                  args:
                    - vexination
                    - walker
                    - --sink
                    - https://vex.${DOMAIN}/api/v1/vex
                    - --source
                    - https://www.redhat.com/.well-known/csaf/provider-metadata.json
                    - --ignore-distributions
                    - https://access.redhat.com/security/data/csaf/v2/advisories/
                    - '-3'
                    - --since-file
                    - /walker-state/since
                  env:
                    - name: RUST_LOG
                      value: ${LOG_LEVEL}
                    - name: INFRASTRUCTURE_ENABLED
                      value: 'true'
                    - name: INFRASTRUCTURE_BIND
                      value: '[::]:9010'
                    - name: OIDC_PROVIDER_CLIENT_ID
                      value: trusted-content-api
                    - name: OIDC_PROVIDER_CLIENT_SECRET
                      valueFrom:
                        secretKeyRef:
                          key: ${OIDC_PROVIDER_CLIENT_SECRET_KEY}
                          name: ${OIDC_PROVIDER_CLIENT_SECRET_NAME}
                    - name: OIDC_PROVIDER_ISSUER_URL
                      value: ${ISSUER_URL}
                  volumeMounts:
                    - mountPath: /walker-state
                      name: walker-state
                  resources: null
                  livenessProbe:
                    httpGet:
                      path: /health/live
                      port: 9010
                    initialDelaySeconds: 2
                  readinessProbe:
                    httpGet:
                      path: /health/ready
                      port: 9010
                    initialDelaySeconds: 2
                  startupProbe:
                    httpGet:
                      path: /health/startup
                      port: 9010
parameters:
- name: BACKEND_IMAGE
  required: true
- name: FRONTEND_IMAGE
  required: true
- name: INTEGRATION_TESTS_IMAGE
  required: true
- name: IMAGE_TAG
  required: true
- name: REPLICAS
  value: "1"
- name: AWS_REGION
  required: true
- name: BOMBASTIC_STORAGE_BUCKET
  required: true
- name: BOMBASTIC_AWS_SECRET_NAME
  required: true
- name: BOMBASTIC_INDEXER_STORED_TOPIC
  required: true
- name: BOMBASTIC_INDEXER_INDEXED_TOPIC
  required: true
- name: BOMBASTIC_INDEXER_FAILED_TOPIC
  required: true
- name: BOMBASTIC_INDEXER_GUAC_TOPIC
  required: true
- name: BOMBASTIC_WALKER_RESOURCES
  required: true
- name: VEXINATION_STORAGE_BUCKET
  required: true
- name: VEXINATION_AWS_SECRET_NAME
  required: true
- name: VEXINATION_INDEXER_STORED_TOPIC
  required: true
- name: VEXINATION_INDEXER_INDEXED_TOPIC
  required: true
- name: VEXINATION_INDEXER_FAILED_TOPIC
  required: true
- name: VEXINATION_INDEXER_GUAC_TOPIC
  required: true
- name: ISSUER_URL
  required: true
- name: CONFIG_NAME
  required: true
- name: DOMAIN
  required: true
- name: BOMBASTIC_INDEXER_RESOURCES
  required: true
- name: BOMBASTIC_API_RESOURCES
  required: true
- name: VEXINATION_API_RESOURCES
  required: true
- name: VEXINATION_INDEXER_RESOURCES
  required: true
- name: V11Y_INDEXER_RESOURCES
  required: true
- name: V11Y_WALKER_RESOURCES
  required: true
- name: SPOG_API_RESOURCES
  required: true
- name: SPOG_UI_RESOURCES
  required: true
- name: OIDC_PROVIDER_CLIENT_SECRET_NAME
  required: true
- name: OIDC_PROVIDER_CLIENT_SECRET_KEY
  required: true
- name: V11Y_API_RESOURCES
  required: true
- name: V11Y_STORAGE_BUCKET
  required: true
- name: V11Y_AWS_SECRET_NAME
  required: true
- name: V11Y_INDEXER_STORED_TOPIC
  required: true
- name: V11Y_INDEXER_INDEXED_TOPIC
  required: true
- name: V11Y_INDEXER_FAILED_TOPIC
  required: true
- name: V11Y_INDEXER_GUAC_TOPIC
  required: true
- name: COLLECTORIST_RESOURCES
  required: true
- name: COLLECTOR_OSV_RESOURCES
  required: true
- name: COLLECTOR_SNYK_RESOURCES
  required: true
- name: COLLECTOR_NVD_RESOURCES
  required: true
- name: EXHORT_API_RESOURCES
  required: true
- name: GUAC_IMAGE
  required: true
- name: GUAC_GQL_RESOURCES
  required: true
- name: BOMBASTIC_COLLECTOR_RESOURCES
  required: true
- name: VEXINATION_COLLECTOR_RESOURCES
  required: true
- name: K8S_NAMESPACE
  required: true
- name: VEXINATION_WALKER_SCHEDULE
  value: "10 * * * *"
- name: BOMBASTIC_WALKER_SCHEDULE
  value: "10 * * * *"
- name: V11Y_WALKER_SCHEDULE
  value: "1 0 * * *"
- name: VEXINATION_COLLECTOR_SCHEDULE
  value: "30 * * * *"
- name: BOMBASTIC_COLLECTOR_SCHEDULE
  value: "0 * * * *"
- name: V11Y_API_INDEX_SYNC_INTERVAL
  value: "1800s"
- name: V11Y_INDEXER_INDEX_SYNC_INTERVAL
  value: "1800s"
- name: BOMBASTIC_API_INDEX_SYNC_INTERVAL
  value: "1800s"
- name: BOMBASTIC_INDEXER_INDEX_SYNC_INTERVAL
  value: "1800s"
- name: VEXINATION_API_INDEX_SYNC_INTERVAL
  value: "1800s"
- name: VEXINATION_INDEXER_INDEX_SYNC_INTERVAL
  value: "1800s"
- name: LOG_LEVEL
  required: false
  value: "info"
- name: CRDA_URL
  required: false
  value: https://rhda.rhcloud.com/
- name: BOMBASTIC_WALKER_SUSPEND
  value: "false"
- name: V11Y_WALKER_SUSPEND
  value: "false"
- name: VEXINATION_WALKER_SUSPEND
  value: "false"
- name: SEGMENT_SECRET_NAME
  value: segment-write-keys
- name: SEGMENT_SECRET_API_KEY
  value: spogApi
- name: SEGMENT_SECRET_UI_KEY
  value: spogUi<|MERGE_RESOLUTION|>--- conflicted
+++ resolved
@@ -2213,11 +2213,7 @@
         app.kubernetes.io/component: collector
         app.kubernetes.io/part-of: trustification
     spec:
-<<<<<<< HEAD
-      schedule: 0 * * * *
-=======
       schedule: ${VEXINATION_COLLECTOR_SCHEDULE}
->>>>>>> 522f7a55
       suspend: false
       concurrencyPolicy: Forbid
       jobTemplate:
@@ -2230,11 +2226,7 @@
                 app.kubernetes.io/part-of: trustification
                 metrics: 'true'
             spec:
-<<<<<<< HEAD
-              restartPolicy: OnFailure
-=======
               restartPolicy: Never
->>>>>>> 522f7a55
               volumes:
                 - name: config
                   configMap:
