[package]
name = "spog-api"
version = "0.1.0"
edition = "2021"
license = "Apache-2.0"

description = "An API server for trusted content"

[dependencies]
actix = "0.13"
actix-rt = "2"
actix-web = "4"
actix-web-extras = "0.1"
actix-web-httpauth = "0.8"
actix-ws = "*"
anyhow = "1"
async-trait = "0.1.73"
bytes = "1"
clap = { version = "4.0.29", features = ["derive"] }
csaf = "0.5"
cve = "0.3.1"
cvss = "2"
futures = "0.3"
guac = { workspace = true }
hide = "0.1.3"
http = "0.2"
log = "0.4"
packageurl = { version = "0.4", features = ["serde"] }
reqwest = { version = "0.11.16", features = ["stream"] }
serde = { version = "1.0.152" }
serde_json = "1.0.89"
serde_yaml = "0.9"
spdx-rs = "0.5.5"
thiserror = "1"
tokio = { version = "*", features = ["rt", "fs", "macros", "rt-multi-thread"] }
tracing = "0.1"
url = "2"
urlencoding = "2.1.2"
utoipa = { version = "4", features = ["actix_extras", "yaml", "time"] }
utoipa-swagger-ui = { version = "6", features = ["actix-web"] }
v11y-model = { path = "../../v11y/model" }
cyclonedx-bom = { version = "0.8.0" }
spdx-expression = "0.5.2"

spog-model = { path = "../model" }
vexination-model = { path = "../../vexination/model" }
bombastic-model = { path = "../../bombastic/model" }

exhort-model = { path = "../../exhort/model" }

trustification-analytics = { path = "../../analytics" }
trustification-api = { path = "../../api" }
trustification-auth = { path = "../../auth", features = ["actix", "swagger"] }
collectorist-client = { path = "../../collectorist/client" }
trustification-common = { path = "../../common" }
trustification-infrastructure = { path = "../../infrastructure" }
v11y-client = { path = "../../v11y/client" }
trustification-version = { path = "../../version", features = ["actix-web"] }
time = "0.3.31"
sqlx = { version = "0.7.0", features = ["runtime-tokio", "sqlite", "chrono"] }
csv = "1.3.0"
flate2 = "1.0.35"
tar = "0.4.43"
<<<<<<< HEAD
=======

sanitize-filename = "=0.6.0"
>>>>>>> b8e317ba

[build-dependencies]
trustification-version = { path = "../../version", features = ["build"] }<|MERGE_RESOLUTION|>--- conflicted
+++ resolved
@@ -61,11 +61,8 @@
 csv = "1.3.0"
 flate2 = "1.0.35"
 tar = "0.4.43"
-<<<<<<< HEAD
-=======
 
 sanitize-filename = "=0.6.0"
->>>>>>> b8e317ba
 
 [build-dependencies]
 trustification-version = { path = "../../version", features = ["build"] }