use crate::app_state::AppState;
use crate::endpoints::sbom::process_get_vulnerabilities;
use crate::search;
<<<<<<< HEAD
use crate::search::QueryParams;
use crate::service::guac::GuacService;
use crate::service::v11y::V11yService;
use actix_web::web::Query;
=======
use crate::service::guac::GuacService;
use crate::service::v11y::V11yService;
>>>>>>> e88f17f2
use actix_web::{web, HttpResponse};
use actix_web_httpauth::extractors::bearer::BearerAuth;
use serde::{Deserialize, Serialize};
use spog_model::search::SbomSummary;
<<<<<<< HEAD
use time::macros::offset;
=======
use spog_model::vuln::SbomReport;
>>>>>>> e88f17f2
use tracing::instrument;
use trustification_api::search::{SearchOptions, SearchResult};
use trustification_auth::client::TokenProvider;

#[utoipa::path(
    get,
    path = "/api/v1/sbom/search",
    responses(
        (status = OK, description = "Search was performed successfully", body = SearchResultSbom),
    ),
    params(
        search::QueryParams,
        SearchOptions,
    )
)]
#[instrument(skip(state, access_token), err)]
pub async fn search(
    state: web::Data<AppState>,
    params: web::Query<search::QueryParams>,
    options: web::Query<SearchOptions>,
    access_token: Option<BearerAuth>,
) -> actix_web::Result<HttpResponse> {
    let params = params.into_inner();
    log::trace!("Querying SBOM using {}", params.q);
    let data = state
        .search_sbom(
            &params.q,
            params.offset,
            params.limit,
            options.into_inner(),
            &access_token,
        )
        .await?;
    let mut m: Vec<SbomSummary> = Vec::with_capacity(data.result.len());
    for item in data.result {
        let metadata = item.metadata.unwrap_or_default();
        let item = item.document;
        m.push(SbomSummary {
            id: item.id.clone(),
            purl: item.purl,
            name: item.name,
            cpe: item.cpe,
            version: item.version,
            sha256: item.sha256,
            license: item.license,
            snippet: item.snippet,
            classifier: item.classifier,
            supplier: item.supplier.trim_start_matches("Organization: ").to_string(),
            href: format!("/api/v1/sbom?id={}", item.id),
            description: item.description,
            dependencies: item.dependencies,
            vulnerabilities: vec![],
            advisories: None,
            created: item.created,
            metadata,
        });
    }

    let mut result = SearchResult {
        total: Some(data.total),
        result: m,
    };

    // TODO: Use guac to lookup advisories for each sbom!
    search_advisories(state, &mut result.result, &access_token).await;
    Ok(HttpResponse::Ok().json(result))
}

#[instrument(skip_all)]
async fn search_advisories(state: web::Data<AppState>, sboms: &mut Vec<SbomSummary>, provider: &dyn TokenProvider) {
    for sbom in sboms {
        if let Some(q) = sbom.advisories_query() {
            if let Ok(result) = state
                .search_vex(
                    &q,
                    0,
                    100000,
                    SearchOptions {
                        explain: false,
                        metadata: false,
                        summaries: false,
                    },
                    provider,
                )
                .await
            {
                sbom.advisories = Some(result.total as u64);
            }
        }
    }
}
#[derive(Clone, Debug, PartialEq, Eq, Serialize, Deserialize)]
struct Vulnerabilities {
    none: usize,
    low: usize,
    medium: usize,
    high: usize,
    critical: usize,
}
#[derive(Clone, Debug, PartialEq, Eq, Serialize, Deserialize)]
pub struct SbomVulnerabilitySummary {
    sbom_id: String,
    sbom_name: String,
    vulnerabilities: Vulnerabilities,
}

<<<<<<< HEAD
pub async fn sboms_with_vulnerability_summary(
    state: web::Data<AppState>,
    options: web::Query<SearchOptions>,
    access_token: Option<BearerAuth>,
    guac: web::Data<GuacService>,
    v11y: web::Data<V11yService>,
) -> actix_web::Result<HttpResponse> {
    let data = state
        .search_sbom("-sort:indexedTimestamp", 0, 10, options.into_inner(), &access_token)
        .await?;

    let mut summary: Vec<SbomVulnerabilitySummary> = vec![];
    for item in data.result {
        let metadata = item.metadata.unwrap_or_default();
        let item = item.document;
        let sbomReport = process_get_vulnerabilities(
            &state.clone(),
            &v11y.clone(),
            &guac.clone(),
            &access_token.clone(),
            &item.id,
            Some(0),
            Some(100000),
        )
        .await?;
        let mut vulnSummary: Vulnerabilities = Vulnerabilities {
            none: 0,
            low: 0,
            medium: 0,
            high: 0,
            critical: 0,
        };
        let sbomReportSummary = sbomReport.unwrap().summary;
        for (key, value) in sbomReportSummary {
            for summaryEntry in value {
                let severity = summaryEntry.severity.unwrap();
                let count = summaryEntry.count;
                match severity.as_str() {
                    "Low" => vulnSummary.low += count,
                    "Medium" => vulnSummary.medium += count,
                    "High" => vulnSummary.high += count,
                    "Critical" => vulnSummary.critical += count,
                    _ => vulnSummary.none += count,
                }
            }
        }
        let sbomVulnSum: SbomVulnerabilitySummary = SbomVulnerabilitySummary {
            sbom_id: item.id,
            sbom_name: item.name,
            vulnerabilities: vulnSummary,
        };
        summary.push(sbomVulnSum);
    }
    Ok(HttpResponse::Ok().json(summary))
=======
#[instrument(skip(state, v11y, guac, access_token), err)]
pub async fn sboms_with_vulnerability_summary(
    state: web::Data<AppState>,
    v11y: web::Data<V11yService>,
    guac: web::Data<GuacService>,
    access_token: Option<BearerAuth>,
) -> actix_web::Result<HttpResponse> {
    let last_10_sboms = state
        .search_sbom(
            "-sort:created",
            0,
            10,
            SearchOptions {
                explain: false,
                metadata: true,
                summaries: true,
            },
            &access_token,
        )
        .await?;

    let mut result: Vec<SbomVulnerabilitySummary> = vec![];

    for search_hint in last_10_sboms.result {
        let sbom_id = &search_hint.document.id;
        let sbom_name = &search_hint.document.name;

        let vulnerabilities = process_get_vulnerabilities(&state, &v11y, &guac, &access_token, sbom_id, None, None)
            .await?
            .as_ref()
            .and_then(|sbom_report: &SbomReport| sbom_report.summary.first())
            .map_or(
                Vulnerabilities {
                    none: 0,
                    low: 0,
                    medium: 0,
                    high: 0,
                    critical: 0,
                },
                |(_mitre, vulnerability_summary)| {
                    let none = vulnerability_summary
                        .iter()
                        .find(|item| item.severity == Some(cvss::Severity::None))
                        .map_or_else(
                            || {
                                vulnerability_summary
                                    .iter()
                                    .find(|item| item.severity.is_none())
                                    .map_or(0, |entry| entry.count)
                            },
                            |entry| entry.count,
                        );
                    let low = vulnerability_summary
                        .iter()
                        .find(|item| item.severity == Some(cvss::Severity::Low))
                        .map_or(0, |entry| entry.count);
                    let medium = vulnerability_summary
                        .iter()
                        .find(|item| item.severity == Some(cvss::Severity::Medium))
                        .map_or(0, |entry| entry.count);
                    let high = vulnerability_summary
                        .iter()
                        .find(|item| item.severity == Some(cvss::Severity::High))
                        .map_or(0, |entry| entry.count);
                    let critical = vulnerability_summary
                        .iter()
                        .find(|item| item.severity == Some(cvss::Severity::Critical))
                        .map_or(0, |entry| entry.count);

                    Vulnerabilities {
                        none,
                        low,
                        medium,
                        high,
                        critical,
                    }
                },
            );

        let sbom_vulnerabilities = SbomVulnerabilitySummary {
            sbom_id: sbom_id.clone(),
            sbom_name: sbom_name.clone(),
            vulnerabilities,
        };
        result.push(sbom_vulnerabilities);
    }

    Ok(HttpResponse::Ok().json(result))
>>>>>>> e88f17f2
}<|MERGE_RESOLUTION|>--- conflicted
+++ resolved
@@ -1,24 +1,16 @@
 use crate::app_state::AppState;
 use crate::endpoints::sbom::process_get_vulnerabilities;
 use crate::search;
-<<<<<<< HEAD
+use actix_web::{web, HttpResponse};
 use crate::search::QueryParams;
 use crate::service::guac::GuacService;
 use crate::service::v11y::V11yService;
 use actix_web::web::Query;
-=======
-use crate::service::guac::GuacService;
-use crate::service::v11y::V11yService;
->>>>>>> e88f17f2
-use actix_web::{web, HttpResponse};
 use actix_web_httpauth::extractors::bearer::BearerAuth;
 use serde::{Deserialize, Serialize};
 use spog_model::search::SbomSummary;
-<<<<<<< HEAD
 use time::macros::offset;
-=======
 use spog_model::vuln::SbomReport;
->>>>>>> e88f17f2
 use tracing::instrument;
 use trustification_api::search::{SearchOptions, SearchResult};
 use trustification_auth::client::TokenProvider;
@@ -124,93 +116,40 @@
     sbom_name: String,
     vulnerabilities: Vulnerabilities,
 }
-
-<<<<<<< HEAD
+#[instrument(skip(state, v11y, guac, access_token), err)]
 pub async fn sboms_with_vulnerability_summary(
     state: web::Data<AppState>,
-    options: web::Query<SearchOptions>,
     access_token: Option<BearerAuth>,
     guac: web::Data<GuacService>,
     v11y: web::Data<V11yService>,
 ) -> actix_web::Result<HttpResponse> {
-    let data = state
-        .search_sbom("-sort:indexedTimestamp", 0, 10, options.into_inner(), &access_token)
+    let tenLatestSboms = state
+        .search_sbom(
+           "-sort:indexedTimestamp",
+           0,
+           10,
+
+           SearchOptions {
+                explain: false,
+                metadata: true,
+                summaries: true,
+            },
+            &access_token)
         .await?;
 
     let mut summary: Vec<SbomVulnerabilitySummary> = vec![];
-    for item in data.result {
-        let metadata = item.metadata.unwrap_or_default();
+    for item in tenLatestSboms.result {
         let item = item.document;
         let sbomReport = process_get_vulnerabilities(
-            &state.clone(),
-            &v11y.clone(),
-            &guac.clone(),
-            &access_token.clone(),
+            &state,
+            &v11y,
+            &guac,
+            &access_token,
             &item.id,
             Some(0),
             Some(100000),
         )
-        .await?;
-        let mut vulnSummary: Vulnerabilities = Vulnerabilities {
-            none: 0,
-            low: 0,
-            medium: 0,
-            high: 0,
-            critical: 0,
-        };
-        let sbomReportSummary = sbomReport.unwrap().summary;
-        for (key, value) in sbomReportSummary {
-            for summaryEntry in value {
-                let severity = summaryEntry.severity.unwrap();
-                let count = summaryEntry.count;
-                match severity.as_str() {
-                    "Low" => vulnSummary.low += count,
-                    "Medium" => vulnSummary.medium += count,
-                    "High" => vulnSummary.high += count,
-                    "Critical" => vulnSummary.critical += count,
-                    _ => vulnSummary.none += count,
-                }
-            }
-        }
-        let sbomVulnSum: SbomVulnerabilitySummary = SbomVulnerabilitySummary {
-            sbom_id: item.id,
-            sbom_name: item.name,
-            vulnerabilities: vulnSummary,
-        };
-        summary.push(sbomVulnSum);
-    }
-    Ok(HttpResponse::Ok().json(summary))
-=======
-#[instrument(skip(state, v11y, guac, access_token), err)]
-pub async fn sboms_with_vulnerability_summary(
-    state: web::Data<AppState>,
-    v11y: web::Data<V11yService>,
-    guac: web::Data<GuacService>,
-    access_token: Option<BearerAuth>,
-) -> actix_web::Result<HttpResponse> {
-    let last_10_sboms = state
-        .search_sbom(
-            "-sort:created",
-            0,
-            10,
-            SearchOptions {
-                explain: false,
-                metadata: true,
-                summaries: true,
-            },
-            &access_token,
-        )
-        .await?;
-
-    let mut result: Vec<SbomVulnerabilitySummary> = vec![];
-
-    for search_hint in last_10_sboms.result {
-        let sbom_id = &search_hint.document.id;
-        let sbom_name = &search_hint.document.name;
-
-        let vulnerabilities = process_get_vulnerabilities(&state, &v11y, &guac, &access_token, sbom_id, None, None)
-            .await?
-            .as_ref()
+        .await?.as_ref()
             .and_then(|sbom_report: &SbomReport| sbom_report.summary.first())
             .map_or(
                 Vulnerabilities {
@@ -261,13 +200,13 @@
             );
 
         let sbom_vulnerabilities = SbomVulnerabilitySummary {
-            sbom_id: sbom_id.clone(),
-            sbom_name: sbom_name.clone(),
+            sbom_id: item.id,
+            sbom_name: item.name,
             vulnerabilities,
         };
-        result.push(sbom_vulnerabilities);
+        summary.push(sbom_vulnerabilities);
     }
-
-    Ok(HttpResponse::Ok().json(result))
->>>>>>> e88f17f2
+    Ok(HttpResponse::Ok().json(summary))
+
+
 }